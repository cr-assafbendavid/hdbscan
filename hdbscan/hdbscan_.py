--- conflicted
+++ resolved
@@ -699,16 +699,18 @@
             * ``eom``
             * ``leaf``
 
-<<<<<<< HEAD
     allow_single_cluster : bool, optional (default=False)
-=======
-    allow_single_cluster : boolean, optional
->>>>>>> ae9b50b7
         By default HDBSCAN* will not produce a single cluster, setting this
         to True will override this and allow single cluster results in
         the case that you feel this is a valid result for your dataset.
 
-<<<<<<< HEAD
+    prediction_data : boolean, optional
+        Whether to generate extra cached data for predicting labels or
+        membership vectors few new unseen points later. If you wish to
+        persist the clustering object for later re-use you probably want
+        to set this to True.
+        (default False)
+
     match_reference_implementation : bool, optional (default=False)
         There exist some interpretational differences between this
         HDBSCAN* implementation and the original authors reference
@@ -716,14 +718,6 @@
         in clustering results. Setting this flag to True will, at a some
         performance cost, ensure that the clustering results match the
         reference implementation.
-=======
-    prediction_data : boolean, optional
-        Whether to generate extra cached data for predicting labels or
-        membership vectors few new unseen points later. If you wish to
-        persist the clustering object for later re-use you probably want
-        to set this to True.
-        (default False)
->>>>>>> ae9b50b7
 
     **kwargs : optional
         Arguments passed to the distance metric
@@ -797,14 +791,10 @@
                  approx_min_span_tree=True,
                  gen_min_span_tree=False,
                  core_dist_n_jobs=4,
-<<<<<<< HEAD
                  cluster_selection_method='eom',
                  allow_single_cluster=False,
+                 prediction_data=False,
                  match_reference_implementation=False, **kwargs):
-=======
-                 allow_single_cluster=False,
-                 prediction_data=False, **kwargs):
->>>>>>> ae9b50b7
         self.min_cluster_size = min_cluster_size
         self.min_samples = min_samples
         self.alpha = alpha
@@ -819,11 +809,8 @@
         self.core_dist_n_jobs = core_dist_n_jobs
         self.cluster_selection_method = cluster_selection_method
         self.allow_single_cluster = allow_single_cluster
-<<<<<<< HEAD
         self.match_reference_implementation = match_reference_implementation
-=======
         self.prediction_data = prediction_data
->>>>>>> ae9b50b7
 
         self._metric_kwargs = kwargs
 
@@ -866,12 +853,9 @@
          self._single_linkage_tree,
          self._min_spanning_tree) = hdbscan(X, **kwargs)
 
-<<<<<<< HEAD
-=======
         if self.prediction_data:
             self.generate_prediction_data()
 
->>>>>>> ae9b50b7
         return self
 
     def fit_predict(self, X, y=None):
